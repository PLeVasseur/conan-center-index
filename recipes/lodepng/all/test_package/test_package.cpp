--- conflicted
+++ resolved
@@ -18,7 +18,6 @@
 
     std::vector<uint8_t> decoded;
     unsigned width = 0, height = 0;
-<<<<<<< HEAD
     unsigned error = lodepng::decode(decoded, width, height, data);
     if (error != 0) {
         std::cerr << "lodepng::decode returned with error code " << error << "\n";
@@ -26,9 +25,6 @@
     }
     std::cout << "image size: " << width << " x " << height << " pixels.\n";
 
-=======
-    lodepng::decode(decoded, width, height, data);
->>>>>>> 3b01548e
     stream.close();
 
     return 0;
